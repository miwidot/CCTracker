import React, { useState, useEffect, useMemo, useCallback } from 'react';
import { format, subDays, startOfDay, endOfDay, isWithinInterval } from 'date-fns';
import { formatTokens, cleanModelName, calculateSessionDuration, getCoreModelName } from '@shared/utils';
import {
  LineChart,
  Line,
  XAxis,
  YAxis,
  CartesianGrid,
  Tooltip,
  ResponsiveContainer,
  BarChart,
  Bar,
  PieChart,
  Pie,
  Cell,
} from 'recharts';
import {
  CurrencyDollarIcon,
  CpuChipIcon,
  ChatBubbleLeftRightIcon,
  // ClockIcon,
  DocumentArrowDownIcon,
  CalendarDaysIcon,
  ArrowPathIcon,
  ChartBarIcon,
  TableCellsIcon,
  ExclamationTriangleIcon,
} from '@heroicons/react/24/outline';
import { useUsageData } from '../contexts/UsageDataContext';
import { useSettings } from '../contexts/SettingsContext';
import { useCurrency } from '../hooks/useCurrency';
import { useTranslation } from '../hooks/useTranslation';
import { useChartTheme } from '../hooks/useChartTheme';
import { ThemedDatePicker } from './ThemedDatePicker';
import type { UsageEntry, SessionStats } from '@shared/types';
import { log } from '@shared/utils/logger';

// Sub-components
interface OverviewCardProps {
  title: string;
  value: string | number;
  icon: React.ComponentType<React.SVGProps<SVGSVGElement>>;
  trend?: {
    value: number;
    isPositive: boolean;
  };
  isLoading?: boolean;
  currency?: string;
}

const OverviewCard: React.FC<OverviewCardProps> = ({ 
  title, 
  value, 
  icon: iconComponent, 
  trend, 
  isLoading, 
  currency 
}) => {
  if (isLoading === true) {
    return (
      <div className="bg-[var(--bg-primary)] p-6 rounded-lg shadow-sm border border-[var(--border-color)] card theme-transition">
        <div className="flex items-center justify-between">
          <div className="space-y-2">
            <div className="h-4 bg-[var(--bg-tertiary)] rounded w-24 animate-skeleton" />
            <div className="h-8 bg-[var(--bg-tertiary)] rounded w-32 animate-skeleton animate-delay-100" />
          </div>
          <div className="h-12 w-12 bg-[var(--bg-tertiary)] rounded-lg animate-skeleton animate-delay-200" />
        </div>
      </div>
    );
  }

  return (
    <div className="bg-[var(--bg-primary)] p-6 rounded-lg shadow-sm border border-[var(--border-color)] card interactive theme-transition animate-fade-in">
      <div className="flex items-center justify-between">
        <div className="animate-slide-right">
          <p className="text-sm font-medium text-[var(--text-secondary)] theme-transition">{title}</p>
          <p className="text-2xl font-bold text-[var(--text-primary)] mt-1 theme-transition">
            {typeof value === 'number' && currency != null ? `${currency} ${value.toFixed(2)}` : value}
          </p>
          {trend && (
            <p className={`text-sm mt-1 font-medium animate-slide-up animate-delay-100 theme-transition ${trend.isPositive ? 'text-[var(--color-success)]' : 'text-[var(--color-error)]'}`}>
              {trend.isPositive ? '↑' : '↓'} {Math.abs(trend.value).toFixed(1)}%
            </p>
          )}
        </div>
        <div className="p-3 bg-[var(--bg-tertiary)] rounded-lg interactive-scale theme-transition animate-slide-left animate-delay-150">
          {React.createElement(iconComponent, { className: "h-6 w-6 text-[var(--text-accent)] theme-transition" })}
        </div>
      </div>
    </div>
  );
};

interface DateRangePickerProps {
  startDate: Date;
  endDate: Date;
  onDateRangeChange: (start: Date | null, end: Date | null) => void;
}

const DateRangePicker: React.FC<DateRangePickerProps> = ({
  startDate,
  endDate,
  onDateRangeChange,
}) => {
  const { t } = useTranslation();
  const presetRanges = [
    { label: t('dateRange.today'), days: 0 },
    { label: t('dateRange.7Days'), days: 7 },
    { label: t('dateRange.30Days'), days: 30 },
    { label: t('dateRange.all'), days: null },
  ];

  return (
    <div className="flex flex-col sm:flex-row gap-4 items-start sm:items-center">
      <div className="flex gap-2 flex-wrap">
        {presetRanges.map((range) => (
          <button
            key={range.label}
            onClick={() => {
              if (range.days === null) {
                // ALL option - will be handled by parent component
                onDateRangeChange(null, null); // Signal to use earliest data
              } else if (range.days === 0) {
                // Today option - show only today's data (UTC-based)
                const now = new Date();
                const start = new Date(Date.UTC(now.getFullYear(), now.getMonth(), now.getDate()));
                const end = new Date(Date.UTC(now.getFullYear(), now.getMonth(), now.getDate()));
                onDateRangeChange(start, end);
              } else {
                // Multi-day ranges (UTC-based)
                const now = new Date();
                const startDate = subDays(now, range.days);
                const start = new Date(Date.UTC(startDate.getFullYear(), startDate.getMonth(), startDate.getDate()));
                const end = new Date(Date.UTC(now.getFullYear(), now.getMonth(), now.getDate()));
                onDateRangeChange(start, end);
              }
            }}
            className="btn interactive-bounce px-3 py-1 text-sm bg-[var(--bg-tertiary)] text-[var(--text-secondary)] rounded-md hover:bg-[var(--color-hover)] theme-transition"
          >
            {range.label}
          </button>
        ))}
      </div>
      <div className="flex gap-2 items-center">
        <ThemedDatePicker
          selected={startDate}
          onChange={(date) => {
            if (date) {
              // Create UTC date to match string-based filtering
              const utcDate = new Date(Date.UTC(date.getFullYear(), date.getMonth(), date.getDate()));
              onDateRangeChange(utcDate, endDate);
            }
          }}
          placeholder={t('dateRange.from')}
        />
        <span className="text-[var(--text-secondary)]">{t('dateRange.to')}</span>
        <ThemedDatePicker
          selected={endDate}
          onChange={(date) => {
            if (date) {
              // Create UTC date to match string-based filtering
              const utcDate = new Date(Date.UTC(date.getFullYear(), date.getMonth(), date.getDate()));
              onDateRangeChange(startDate, utcDate);
            }
          }}
          placeholder={t('dateRange.to')}
        />
      </div>
    </div>
  );
};

interface ExportButtonsProps {
  data: UsageEntry[];
  onExport: (format: 'csv' | 'json') => void;
  isExporting: boolean;
}

const ExportButtons: React.FC<ExportButtonsProps> = ({ data, onExport, isExporting }) => {
  const { t } = useTranslation();
  return (
    <div className="flex gap-2">
      <button
        onClick={() => onExport('csv')}
        disabled={isExporting || data.length === 0}
        className="btn btn-primary interactive-scale flex items-center gap-2 px-3 py-2 text-sm bg-[var(--color-success)] text-white rounded-md hover:bg-[var(--color-success)]/80 disabled:bg-[var(--text-muted)] disabled:cursor-not-allowed theme-transition"
      >
        <DocumentArrowDownIcon className="h-4 w-4" />
        {t('export.csv')}
      </button>
      <button
        onClick={() => onExport('json')}
        disabled={isExporting || data.length === 0}
        className="btn btn-primary interactive-scale flex items-center gap-2 px-3 py-2 text-sm bg-[var(--color-primary)] text-white rounded-md hover:bg-[var(--color-primary)]/80 disabled:bg-[var(--text-muted)] disabled:cursor-not-allowed theme-transition"
      >
        <DocumentArrowDownIcon className="h-4 w-4" />
        {t('export.json')}
      </button>
    </div>
  );
};

interface SessionTableProps {
  sessions: SessionStats[];
  currency: string;
  isLoading: boolean;
}

const SessionTable: React.FC<SessionTableProps> = ({ sessions, currency: _currency, isLoading }) => {
  const { convertFromUSD: _convertFromUSD, formatCurrency } = useCurrency();
  const { t } = useTranslation();
  if (isLoading) {
    return (
      <div className="space-y-2">
        {['session-sk-1', 'session-sk-2', 'session-sk-3', 'session-sk-4', 'session-sk-5'].map((key) => (
          <div key={key} className="h-12 bg-[var(--bg-skeleton)] rounded animate-pulse" />
        ))}
      </div>
    );
  }

  if (sessions.length === 0) {
    return (
      <div className="text-center py-8 text-[var(--text-secondary)]">
        <TableCellsIcon className="h-12 w-12 mx-auto mb-2 opacity-50 text-[var(--text-muted)]" />
        <p>{t('warnings.noSessionsFound')}</p>
      </div>
    );
  }

  return (
    <div className="overflow-x-auto">
      <table className="min-w-full divide-y divide-[var(--border-color)]">
        <thead className="bg-[var(--bg-secondary)]">
          <tr>
            <th className="px-6 py-3 text-left text-xs font-medium text-[var(--text-secondary)] uppercase tracking-wider">
              {t('sessions.sessionId')}
            </th>
            <th className="px-6 py-3 text-left text-xs font-medium text-[var(--text-secondary)] uppercase tracking-wider">
              {t('sessions.model')}
            </th>
            <th className="px-6 py-3 text-left text-xs font-medium text-[var(--text-secondary)] uppercase tracking-wider">
              {t('sessions.duration')}
            </th>
            <th className="px-6 py-3 text-left text-xs font-medium text-[var(--text-secondary)] uppercase tracking-wider">
              {t('sessions.messages')}
            </th>
            <th className="px-6 py-3 text-left text-xs font-medium text-[var(--text-secondary)] uppercase tracking-wider">
              {t('sessions.tokens')}
            </th>
            <th className="px-6 py-3 text-left text-xs font-medium text-[var(--text-secondary)] uppercase tracking-wider">
              {t('sessions.cost')}
            </th>
          </tr>
        </thead>
        <tbody className="bg-[var(--bg-primary)] divide-y divide-[var(--border-color)]">
          {sessions.slice(0, 10).map((session) => (
            <tr key={session.session_id} className="hover:bg-[var(--color-hover)]">
              <td className="px-6 py-4 whitespace-nowrap text-sm font-mono text-[var(--text-primary)]">
                {session.session_id.substring(0, 8)}...
              </td>
              <td className="px-6 py-4 whitespace-nowrap text-sm text-[var(--text-primary)]">
                {session.model}
              </td>
              <td className="px-6 py-4 whitespace-nowrap text-sm text-[var(--text-primary)]">
                {(() => {
                  const duration = calculateSessionDuration(session.start_time, session.end_time);
                  return duration > 60 ? `${Math.floor(duration / 60)}h ${duration % 60}m` : `${duration}m`;
                })()}
              </td>
              <td className="px-6 py-4 whitespace-nowrap text-sm text-[var(--text-primary)]">
                {session.message_count}
              </td>
              <td className="px-6 py-4 whitespace-nowrap text-sm text-[var(--text-primary)]">
                {session.total_tokens.toLocaleString()}
              </td>
              <td className="px-6 py-4 whitespace-nowrap text-sm text-[var(--text-primary)]">
                {formatCurrency(session.total_cost)}
              </td>
            </tr>
          ))}
        </tbody>
      </table>
    </div>
  );
};

// Main component
const UsageDashboard: React.FC = () => {
  const { t } = useTranslation();
  const { usageData, sessionStats, isLoading, lastUpdated, refreshData } = useUsageData();
  const { settings } = useSettings();
  const { convertFromUSD, formatCurrency, formatCurrencyDetailed, getCurrencySymbol } = useCurrency();
  const chartTheme = useChartTheme();
  // Chart CSS variables available if needed
  // const chartCSSVars = getChartCSSVariables();
  
  // State for centralized project costs
  const [projectCosts, setProjectCosts] = useState<Record<string, { costUSD: number; costConverted: number; formatted: string }>>({});
  
<<<<<<< HEAD
  // State for date range filtering - default to today (UTC-based)
  const [dateRange, setDateRange] = useState(() => {
    const now = new Date();
    const utcDate = new Date(Date.UTC(now.getFullYear(), now.getMonth(), now.getDate()));
    return {
      start: utcDate,
      end: utcDate,
    };
=======
  // State for date range filtering - default to last 7 days
  const [dateRange, setDateRange] = useState({
    start: startOfDay(subDays(new Date(), 7)),
    end: endOfDay(new Date()),
>>>>>>> 2d36618a
  });
  
  // Force re-render when date range changes
  const [forceUpdate, setForceUpdate] = useState(0);
  
  // Calculate earliest data timestamp for ALL option
  const earliestDataDate = useMemo(() => {
    if (usageData.length === 0) return new Date();
    return new Date(Math.min(...usageData.map((entry: UsageEntry) => new Date(entry.timestamp).getTime())));
  }, [usageData]);
  
  // State for export functionality
  const [isExporting, setIsExporting] = useState(false);
  
  // State for real-time updates
  const [isRefreshing, setIsRefreshing] = useState(false);
  
  // State for cost chart view type
  // Daily spending analysis state
  const [showComparison, setShowComparison] = useState(true);

  // Filter data based on date range (string-based for consistency with table)
  const filteredData = useMemo(() => {
    const filtered = usageData.filter(entry => {
      // Use string-based date filtering to match table behavior
      const entryDateStr = entry.timestamp.split('T')[0]; // Get YYYY-MM-DD part
      const startDateStr = dateRange.start.toISOString().split('T')[0];
      const endDateStr = dateRange.end.toISOString().split('T')[0];
      
      return entryDateStr >= startDateStr && entryDateStr <= endDateStr;
    });
    
    
    return filtered;
  }, [usageData, dateRange]);

  // Calculate unique sessions from filtered usage data
  const uniqueSessionsInRange = useMemo(() => {
    const sessionIds = new Set(filteredData.map(entry => entry.session_id));
    return Array.from(sessionIds);
  }, [filteredData]);

  // Filter sessions based on date range (for session table)
  const filteredSessions = useMemo(() => {
    return sessionStats.filter(session => {
      const sessionDate = new Date(session.start_time);
      return isWithinInterval(sessionDate, {
        start: startOfDay(dateRange.start),
        end: endOfDay(dateRange.end),
      });
    });
  }, [sessionStats, dateRange]);

  // Calculate overview metrics using centralized calculator
  const [overviewMetrics, setOverviewMetrics] = useState({
    totalCost: 0,
    totalTokens: 0,
    sessionsCount: 0,
    avgCostPerSession: 0,
    costTrend: 0,
  });

  useEffect(() => {
    const calculateMetrics = async () => {
      // Calculate trends (comparison with previous period) with normalized dates
      const normalizedStart = startOfDay(dateRange.start);
      const normalizedEnd = endOfDay(dateRange.end);
      const periodDays = Math.ceil((normalizedEnd.getTime() - normalizedStart.getTime()) / (1000 * 60 * 60 * 24));
      const previousPeriodStart = startOfDay(subDays(normalizedStart, periodDays));
      const previousPeriodEnd = normalizedStart;

      const previousPeriodData = usageData.filter(entry => {
        const entryDate = new Date(entry.timestamp);
        return isWithinInterval(entryDate, {
          start: previousPeriodStart,
          end: previousPeriodEnd,
        });
      });

      try {
        // Use centralized cost calculator with currency support
        const _currencies = await window.electronAPI.getCurrencyRates();
        const metrics = await window.electronAPI.calculateDashboardMetricsWithCurrency(
          filteredData, 
          previousPeriodData, 
          settings.currency,
          _currencies
        );
        
        
        setOverviewMetrics({
          totalCost: metrics.totalCost,
          totalTokens: metrics.totalTokens,
          sessionsCount: metrics.sessionsCount,
          avgCostPerSession: metrics.avgCostPerSession,
          costTrend: metrics.costTrend,
        });
      } catch (error) {
        log.component.error('UsageDashboard', error as Error);
        // Fallback to basic calculations using centralized service
        try {
          const _currenciesFallback = await window.electronAPI.getCurrencyRates();
          const totalCostUSD = await window.electronAPI.calculateTotalCost(filteredData);
          const totalCost = convertFromUSD(totalCostUSD);
          const fallbackSessionsCount = uniqueSessionsInRange.length;
          
          setOverviewMetrics({
            totalCost,
            totalTokens: filteredData.reduce((sum, entry) => sum + entry.total_tokens, 0),
            sessionsCount: fallbackSessionsCount,
            avgCostPerSession: fallbackSessionsCount > 0 ? totalCost / fallbackSessionsCount : 0,
            costTrend: 0,
          });
        } catch (fallbackError) {
          log.component.error('UsageDashboard', fallbackError as Error);
        }
      }
    };

    void calculateMetrics();
  }, [filteredData, uniqueSessionsInRange, dateRange, usageData, forceUpdate, settings.currency, convertFromUSD]);

  // Calculate project costs with centralized service
  useEffect(() => {
    const calculateProjectCosts = async () => {
      if (filteredData.length === 0) {
        setProjectCosts({});
        return;
      }
      
      try {
        const _currenciesProject = await window.electronAPI.getCurrencyRates();
        const costs = await window.electronAPI.calculateProjectCosts(filteredData, settings.currency, _currenciesProject);
        setProjectCosts(costs);
        
      } catch (error) {
        log.component.error('UsageDashboard', error as Error);
        setProjectCosts({});
      }
    };
    
    void calculateProjectCosts();
  }, [filteredData, settings.currency]); // Removed formatCurrencyDetailed to prevent infinite loop

  // Prepare chart data
  const chartData = useMemo(() => {
    // Cost over time (daily aggregation with enhanced data)
    const dailyStats = filteredData.reduce((acc, entry) => {
      const date = format(new Date(entry.timestamp), 'yyyy-MM-dd');
      if (!acc[date]) {
        acc[date] = { cost: 0, sessions: new Set(), entries: 0 };
      }
      acc[date].cost += convertFromUSD(entry.cost_usd);
      if (entry.session_id) {
        acc[date].sessions.add(entry.session_id);
      }
      acc[date].entries += 1;
      return acc;
    }, {} as Record<string, { cost: number; sessions: Set<string>; entries: number }>);

    const costChartData = Object.entries(dailyStats)
      .sort(([a], [b]) => a.localeCompare(b))
      .map(([date, stats], index, array) => {
        // Calculate day-before comparison
        const previousDay = index > 0 ? array[index - 1][1] : null;
        const dayBeforeCost = previousDay ? previousDay.cost : 0;
        const costChange = dayBeforeCost > 0 ? ((stats.cost - dayBeforeCost) / dayBeforeCost) * 100 : 0;
        const costDifference = stats.cost - dayBeforeCost;
        
        // Calculate 7-day moving average
        const startIndex = Math.max(0, index - 6);
        const recentDays = array.slice(startIndex, index + 1);
        const avgCost = recentDays.reduce((sum, [, s]) => sum + s.cost, 0) / recentDays.length;
        
        return {
          date,
          dailyCost: stats.cost,
          dayBeforeCost,
          costChange,
          costDifference,
          avgCost,
          sessions: stats.sessions.size,
          entries: stats.entries,
          costPerSession: stats.sessions.size > 0 ? stats.cost / stats.sessions.size : 0,
        };
      });

    // Token usage by model
    const tokensByModel = filteredData.reduce((acc, entry) => {
      acc[entry.model] = (acc[entry.model] || 0) + entry.total_tokens;
      return acc;
    }, {} as Record<string, number>);

    const tokenChartData = Object.entries(tokensByModel).map(([model, tokens]) => ({
      model: getCoreModelName(model),
      tokens,
    }));

    // Cost by model (for pie chart)
    const costByModel = filteredData
      .filter(entry => !entry.model.includes('<synthetic>'))
      .reduce((acc, entry) => {
        acc[entry.model] = (acc[entry.model] || 0) + convertFromUSD(entry.cost_usd);
        return acc;
      }, {} as Record<string, number>);

    const costPieData = Object.entries(costByModel).map(([model, cost]) => ({
      name: cleanModelName(model),
      value: cost,
    }));

    return {
      costOverTime: costChartData,
      tokensByModel: tokenChartData,
      costByModel: costPieData,
    };
  }, [filteredData, convertFromUSD]);

  // Get currency symbol from hook
  const currencySymbol = getCurrencySymbol();

  // Export functionality
  const handleExport = useCallback(async (format: 'csv' | 'json') => {
    setIsExporting(true);
    try {
      const _result = format === 'csv' 
        ? await window.electronAPI.exportCsv(filteredData)
        : await window.electronAPI.exportJson(filteredData);
      
      // Export completed successfully
    } catch (_error) {
      // Export failed - error is handled by the main process
    } finally {
      setIsExporting(false);
    }
  }, [filteredData]);

  // Refresh data
  const handleRefresh = useCallback(async () => {
    setIsRefreshing(true);
    try {
      await refreshData();
    } finally {
      setIsRefreshing(false);
    }
  }, [refreshData]);

  // Chart colors from theme
  const _COLORS = chartTheme.dataColors;

  return (
    <div className="space-y-6 p-6 theme-transition">
      {/* Header */}
      <div className="flex flex-col sm:flex-row justify-between items-start sm:items-center gap-4 animate-fade-in">
        <div className="animate-slide-right">
          <h1 className="text-2xl font-bold text-[var(--text-primary)] theme-transition">{t('dashboard.title')}</h1>
          <p className="text-sm text-[var(--text-secondary)] mt-1 theme-transition">
            {lastUpdated && `${t('common.lastUpdated')}: ${format(lastUpdated, 'MMM dd, yyyy HH:mm:ss')}`}
          </p>
        </div>
        <div className="flex gap-2 animate-slide-left animate-delay-200">
          <button
            onClick={() => void handleRefresh()}
            disabled={isRefreshing}
            className="flex items-center gap-2 px-3 py-2 text-sm bg-[var(--text-secondary)] text-white rounded-md hover:bg-[var(--text-secondary)]/80 disabled:bg-[var(--text-muted)] disabled:cursor-not-allowed btn interactive-scale theme-transition"
          >
            <ArrowPathIcon className={`h-4 w-4 ${isRefreshing ? 'animate-spin' : ''}`} />
            {t('common.refresh')}
          </button>
          <ExportButtons
            data={filteredData}
            onExport={(format) => void handleExport(format)}
            isExporting={isExporting}
          />
        </div>
      </div>

      {/* Date Range Picker */}
      <div className="bg-[var(--bg-primary)] p-4 rounded-lg shadow-[var(--shadow-sm)] border border-[var(--border-color)] card theme-transition animate-slide-up animate-delay-100">
        <div className="flex items-center gap-2 mb-3 animate-slide-right">
          <CalendarDaysIcon className="h-5 w-5 text-[var(--text-secondary)] hover:text-[var(--text-primary)] theme-transition" />
          <h3 className="text-lg font-semibold text-[var(--text-primary)] theme-transition">{t('dateRange.title')}</h3>
        </div>
        <DateRangePicker
          startDate={dateRange.start}
          endDate={dateRange.end}
          onDateRangeChange={(start, end) => {
            if (start === null && end === null) {
              // ALL option - use earliest data date (UTC-based)
              const allStart = new Date(Date.UTC(earliestDataDate.getFullYear(), earliestDataDate.getMonth(), earliestDataDate.getDate()));
              const now = new Date();
              const allEnd = new Date(Date.UTC(now.getFullYear(), now.getMonth(), now.getDate()));
              setDateRange({ start: allStart, end: allEnd });
            } else if (start && end) {
              setDateRange({ start, end });
            }
            setForceUpdate(prev => prev + 1);
          }}
        />
      </div>

      {/* Overview Cards */}
      <div className="grid grid-cols-1 md:grid-cols-2 lg:grid-cols-4 gap-4 stagger-children">
        <div className="animate-slide-up animate-delay-200">
          <OverviewCard
            title={t('metrics.totalCost')}
            value={overviewMetrics.totalCost}
            icon={CurrencyDollarIcon}
            trend={{
              value: overviewMetrics.costTrend,
              isPositive: overviewMetrics.costTrend >= 0,
            }}
            isLoading={isLoading}
            currency={currencySymbol}
          />
        </div>
        <div className="animate-slide-up animate-delay-300">
          <OverviewCard
            title={t('metrics.totalTokens')}
            value={formatTokens(overviewMetrics.totalTokens)}
            icon={CpuChipIcon}
            isLoading={isLoading}
          />
        </div>
        <div className="animate-slide-up animate-delay-400">
          <OverviewCard
            title={t('metrics.sessionsCount')}
            value={overviewMetrics.sessionsCount}
            icon={ChatBubbleLeftRightIcon}
            isLoading={isLoading}
          />
        </div>
        <div className="animate-slide-up animate-delay-500">
          <OverviewCard
            title={t('metrics.avgCostPerSession')}
            value={overviewMetrics.avgCostPerSession}
            icon={ChartBarIcon}
            isLoading={isLoading}
            currency={currencySymbol}
          />
        </div>
      </div>

      {/* Token Breakdown and Model Overview */}
      <div className="grid grid-cols-1 lg:grid-cols-3 gap-6">
        {/* Token Breakdown */}
        <div className="bg-[var(--bg-primary)] p-6 rounded-lg shadow-[var(--shadow-sm)] border border-[var(--border-color)] card theme-transition animate-slide-up animate-delay-600">
          <h3 className="text-lg font-semibold text-[var(--text-primary)] mb-4 theme-transition animate-slide-right">
            {t('metrics.tokenBreakdown')}
          </h3>
          {isLoading ? (
            <div className="space-y-3">
              {['token-sk-1', 'token-sk-2', 'token-sk-3', 'token-sk-4'].map((key, index) => (
                <div key={key} className="h-4 bg-[var(--bg-skeleton)] rounded animate-skeleton" style={{animationDelay: `${index * 100}ms`}} />
              ))}
            </div>
          ) : (
            <div className="space-y-3 stagger-children">
              <div className="flex justify-between">
                <span className="text-sm text-[var(--text-secondary)]">{t('metrics.inputTokens')}</span>
                <span className="text-sm font-medium text-[var(--text-primary)]">
                  {formatTokens(filteredData.reduce((sum, entry) => sum + entry.input_tokens, 0))}
                </span>
              </div>
              <div className="flex justify-between">
                <span className="text-sm text-[var(--text-secondary)]">{t('metrics.outputTokens')}</span>
                <span className="text-sm font-medium text-[var(--text-primary)]">
                  {formatTokens(filteredData.reduce((sum, entry) => sum + entry.output_tokens, 0))}
                </span>
              </div>
              <div className="flex justify-between">
                <span className="text-sm text-[var(--text-secondary)]">{t('metrics.cacheWrite')}</span>
                <span className="text-sm font-medium text-[var(--text-primary)]">
                  {formatTokens(filteredData.reduce((sum, entry) => sum + (entry.cache_creation_tokens ?? 0), 0))}
                </span>
              </div>
              <div className="flex justify-between">
                <span className="text-sm text-[var(--text-secondary)]">{t('metrics.cacheRead')}</span>
                <span className="text-sm font-medium text-[var(--text-primary)]">
                  {formatTokens(filteredData.reduce((sum, entry) => sum + (entry.cache_read_tokens ?? 0), 0))}
                </span>
              </div>
            </div>
          )}
        </div>

        {/* Per Model Overview */}
        <div className="bg-[var(--bg-primary)] p-6 rounded-lg shadow-[var(--shadow-sm)] border border-[var(--border-color)] card theme-transition animate-slide-up animate-delay-700">
          <h3 className="text-lg font-semibold text-[var(--text-primary)] mb-4 theme-transition animate-slide-right">
            {t('metrics.perModelOverview')}
          </h3>
          {isLoading ? (
            <div className="space-y-3">
              {['model-sk-1', 'model-sk-2', 'model-sk-3'].map((key, index) => (
                <div key={key} className="h-12 bg-[var(--bg-skeleton)] rounded animate-skeleton" style={{animationDelay: `${index * 100}ms`}} />
              ))}
            </div>
          ) : (
            <div className="space-y-3 stagger-children">
              {chartData.costByModel.slice(0, 3).map((modelData, index) => {
                const modelTokens = filteredData
                  .filter(entry => entry.model === modelData.name)
                  .reduce((sum, entry) => sum + entry.total_tokens, 0);
                return (
                  <div key={modelData.name} className="p-3 bg-[var(--bg-tertiary)] rounded card interactive theme-transition animate-slide-up" style={{animationDelay: `${index * 100}ms`}}>
                    <div className="flex justify-between items-center">
                      <span className="text-sm font-medium text-[var(--text-primary)] truncate theme-transition">
                        {cleanModelName(modelData.name)}
                      </span>
                      <span className="text-xs text-[var(--text-secondary)] theme-transition">
                        {formatCurrencyDetailed(modelData.value, 4)}
                      </span>
                    </div>
                    <div className="text-xs text-[var(--text-secondary)] theme-transition">
                      {formatTokens(modelTokens)} tokens
                    </div>
                  </div>
                );
              })}
            </div>
          )}
        </div>

        {/* Top 5 Projects */}
        <div className="bg-[var(--bg-primary)] p-6 rounded-lg shadow-[var(--shadow-sm)] border border-[var(--border-color)]">
          <h3 className="text-lg font-semibold text-[var(--text-primary)] mb-4">
            {t('metrics.topProjects')}
          </h3>
          {isLoading ? (
            <div className="space-y-3">
              {['project-sk-1', 'project-sk-2', 'project-sk-3', 'project-sk-4', 'project-sk-5'].map((key) => (
                <div key={key} className="h-8 bg-[var(--bg-skeleton)] rounded animate-pulse" />
              ))}
            </div>
          ) : (
            <div className="space-y-2">
              {Object.entries(projectCosts)
                .sort(([, a], [, b]) => b.costConverted - a.costConverted)
                .slice(0, 5)
                .map(([project, data], index) => (
                  <div key={project} className="flex justify-between items-center">
                    <div className="flex items-center">
                      <span className="text-xs bg-[var(--bg-info)] text-[var(--text-accent)] rounded-full w-5 h-5 flex items-center justify-center mr-2">
                        {index + 1}
                      </span>
                      <span className="text-sm text-[var(--text-primary)] truncate">
                        {project.split('/').pop() ?? project}
                      </span>
                    </div>
                    <span className="text-xs text-[var(--text-secondary)]">
                      {data.formatted}
                    </span>
                  </div>
                ))}
            </div>
          )}
        </div>
      </div>

      {/* Charts */}
      <div className="grid grid-cols-1 lg:grid-cols-2 gap-6">
        {/* Daily Spending Analysis Chart */}
        <div className="bg-[var(--bg-primary)] p-6 rounded-lg shadow-[var(--shadow-sm)] border border-[var(--border-color)]">
          <div className="flex items-center justify-between mb-4">
            <h3 className="text-lg font-semibold text-[var(--text-primary)]">
              📈 Daily Spending Analysis
            </h3>
            <div className="flex gap-2">
              <button
                onClick={() => setShowComparison(!showComparison)}
                className={`px-3 py-1 text-sm rounded-md transition-colors ${
                  showComparison
                    ? 'bg-[var(--color-primary)] text-white'
                    : 'bg-[var(--bg-secondary)] text-[var(--text-secondary)] hover:bg-[var(--color-hover)]'
                }`}
              >
                {showComparison ? '📊 Hide Comparison' : '📊 Show Comparison'}
              </button>
            </div>
          </div>
          {isLoading ? (
            <div className="h-64 bg-[var(--bg-skeleton)] rounded animate-pulse" />
          ) : chartData.costOverTime.length > 0 ? (
            <>
              <ResponsiveContainer width="100%" height={280}>
                <LineChart data={chartData.costOverTime}>
                  <CartesianGrid strokeDasharray="3 3" stroke={chartTheme.grid} />
                  <XAxis 
                    dataKey="date" 
                    stroke={chartTheme.axis}
                    fontSize={12}
                    tickFormatter={(value) => format(new Date(value), 'MMM dd')}
                  />
                  <YAxis 
                    stroke={chartTheme.axis}
                    fontSize={12}
                    tickFormatter={(value) => formatCurrency(value)}
                  />
                  <Tooltip
                    content={({ active, payload, label }) => {
                      if (active && payload?.length) {
                        const data = payload[0].payload;
                        return (
                          <div style={{
                            backgroundColor: chartTheme.tooltipBackground,
                            border: `1px solid ${chartTheme.tooltipBorder}`,
                            borderRadius: '8px',
                            padding: '12px',
                            color: chartTheme.text,
                          }}>
                            <p className="font-medium">{format(new Date(label), 'MMM dd, yyyy')}</p>
                            <div className="mt-2 space-y-1">
                              <p>💰 Daily Cost: <span className="font-medium">{formatCurrencyDetailed(data.dailyCost, 4)}</span></p>
                              {data.dayBeforeCost > 0 && (
                                <>
                                  <p>📅 Previous Day: <span className="font-medium">{formatCurrencyDetailed(data.dayBeforeCost, 4)}</span></p>
                                  <p className={`${data.costChange >= 0 ? 'text-red-500' : 'text-green-500'}`}>
                                    {data.costChange >= 0 ? '📈' : '📉'} Change: <span className="font-medium">{data.costChange >= 0 ? '+' : ''}{data.costChange.toFixed(1)}%</span>
                                    {' '}({data.costDifference >= 0 ? '+' : ''}{formatCurrencyDetailed(data.costDifference, 4)})
                                  </p>
                                </>
                              )}
                              <p>📊 7-day Avg: <span className="font-medium">{formatCurrencyDetailed(data.avgCost, 4)}</span></p>
                              <p>🔧 Sessions: <span className="font-medium">{data.sessions}</span></p>
                              <p>💸 Cost/Session: <span className="font-medium">{formatCurrencyDetailed(data.costPerSession, 4)}</span></p>
                            </div>
                          </div>
                        );
                      }
                      return null;
                    }}
                  />
                  <Line
                    type="monotone"
                    dataKey="dailyCost"
                    stroke={chartTheme.primary}
                    strokeWidth={3}
                    dot={{ fill: chartTheme.primary, strokeWidth: 2, r: 4 }}
                    activeDot={{ r: 6, stroke: chartTheme.primary, strokeWidth: 2 }}
                  />
                  <Line
                    type="monotone"
                    dataKey="avgCost"
                    stroke={chartTheme.secondary}
                    strokeWidth={2}
                    strokeDasharray="5 5"
                    dot={false}
                  />
                  {showComparison && (
                    <Line
                      type="monotone"
                      dataKey="dayBeforeCost"
                      stroke={chartTheme.info}
                      strokeWidth={2}
                      strokeDasharray="3 3"
                      dot={{ fill: chartTheme.info, strokeWidth: 1, r: 3 }}
                    />
                  )}
                </LineChart>
              </ResponsiveContainer>
              <div className="mt-3 flex justify-between text-sm text-[var(--text-secondary)]">
                <span>
                  💡 Solid line: daily spending | Long dash: 7-day average
                  {showComparison && ' | Short dash: previous day comparison'}
                </span>
              </div>
            </>
          ) : (
            <div className="h-64 flex items-center justify-center text-[var(--text-secondary)]">
              <div className="text-center">
                <ChartBarIcon className="h-12 w-12 mx-auto mb-2 opacity-50" />
                <p>{t('charts.noCostData')}</p>
              </div>
            </div>
          )}
        </div>

        {/* Token Usage by Model Chart */}
        <div className="bg-[var(--bg-primary)] p-6 rounded-lg shadow-[var(--shadow-sm)] border border-[var(--border-color)]">
          <h3 className="text-lg font-semibold text-[var(--text-primary)] mb-4">
            {t('charts.tokenUsageByModel')}
          </h3>
          {isLoading ? (
            <div className="h-64 bg-[var(--bg-skeleton)] rounded animate-pulse" />
          ) : chartData.tokensByModel.length > 0 ? (
            <ResponsiveContainer width="100%" height={300}>
              <BarChart data={chartData.tokensByModel}>
                <CartesianGrid strokeDasharray="3 3" stroke={chartTheme.grid} />
                <XAxis 
                  dataKey="model" 
                  stroke={chartTheme.axis}
                  fontSize={12}
                  angle={-45}
                  textAnchor="end"
                  height={60}
                />
                <YAxis 
                  stroke={chartTheme.axis}
                  fontSize={12}
                  tickFormatter={(value) => `${(value / 1000).toFixed(0)}K`}
                />
                <Tooltip
                  contentStyle={{
                    backgroundColor: chartTheme.tooltipBackground,
                    border: `1px solid ${chartTheme.tooltipBorder}`,
                    borderRadius: '8px',
                    color: chartTheme.text,
                  }}
                  formatter={(value: number) => [value.toLocaleString(), t('businessIntelligence.tokens')]}
                />
                <Bar dataKey="tokens" fill={chartTheme.success} radius={[4, 4, 0, 0]} />
              </BarChart>
            </ResponsiveContainer>
          ) : (
            <div className="h-64 flex items-center justify-center text-[var(--text-secondary)]">
              <div className="text-center">
                <CpuChipIcon className="h-12 w-12 mx-auto mb-2 opacity-50" />
                <p>{t('charts.noTokenData')}</p>
              </div>
            </div>
          )}
        </div>

        {/* Cost Distribution by Model */}
        <div className="bg-[var(--bg-primary)] p-6 rounded-lg shadow-[var(--shadow-sm)] border border-[var(--border-color)]">
          <h3 className="text-lg font-semibold text-[var(--text-primary)] mb-4">
            {t('charts.costDistribution')}
          </h3>
          {isLoading ? (
            <div className="h-64 bg-[var(--bg-skeleton)] rounded animate-pulse" />
          ) : chartData.costByModel.length > 0 ? (
            <ResponsiveContainer width="100%" height={300}>
              <PieChart>
                <Pie
                  data={chartData.costByModel}
                  cx="50%"
                  cy="50%"
                  labelLine={false}
                  label={({ name, percent }) => `${name} (${(percent * 100).toFixed(1)}%)`}
                  outerRadius={80}
                  fill={chartTheme.primary}
                  dataKey="value"
                >
                  {chartData.costByModel.map((entry, index) => (
                    <Cell key={`cost-cell-${entry.name}`} fill={chartTheme.getDataColor(index)} />
                  ))}
                </Pie>
                <Tooltip
                  contentStyle={{
                    backgroundColor: chartTheme.tooltipBackground,
                    border: `1px solid ${chartTheme.tooltipBorder}`,
                    borderRadius: '8px',
                    color: chartTheme.text,
                  }}
                  formatter={(value: number) => [formatCurrencyDetailed(value, 4), 'Cost']}
                />
              </PieChart>
            </ResponsiveContainer>
          ) : (
            <div className="h-64 flex items-center justify-center text-[var(--text-secondary)]">
              <div className="text-center">
                <CurrencyDollarIcon className="h-12 w-12 mx-auto mb-2 opacity-50" />
                <p>{t('charts.noCostDistribution')}</p>
              </div>
            </div>
          )}
        </div>

        {/* Recent Sessions Table */}
        <div className="bg-[var(--bg-primary)] p-6 rounded-lg shadow-[var(--shadow-sm)] border border-[var(--border-color)]">
          <h3 className="text-lg font-semibold text-[var(--text-primary)] mb-4">
            {t('sessions.title')}
          </h3>
          <SessionTable
            sessions={filteredSessions.sort((a, b) => 
              new Date(b.start_time).getTime() - new Date(a.start_time).getTime()
            )}
            currency={currencySymbol}
            isLoading={isLoading}
          />
        </div>
      </div>

      {/* Error/Warning Messages */}
      {!isLoading && filteredData.length === 0 && (
        <div className="bg-[var(--bg-warning)] border border-[var(--text-warning)] rounded-lg p-4">
          <div className="flex items-center">
            <ExclamationTriangleIcon className="h-5 w-5 text-[var(--text-warning)] mr-2" />
            <p className="text-[var(--text-warning)]">
              {t('warnings.noDataFound')}
            </p>
          </div>
        </div>
      )}
    </div>
  );
};

export default UsageDashboard;<|MERGE_RESOLUTION|>--- conflicted
+++ resolved
@@ -300,7 +300,6 @@
   // State for centralized project costs
   const [projectCosts, setProjectCosts] = useState<Record<string, { costUSD: number; costConverted: number; formatted: string }>>({});
   
-<<<<<<< HEAD
   // State for date range filtering - default to today (UTC-based)
   const [dateRange, setDateRange] = useState(() => {
     const now = new Date();
@@ -309,12 +308,6 @@
       start: utcDate,
       end: utcDate,
     };
-=======
-  // State for date range filtering - default to last 7 days
-  const [dateRange, setDateRange] = useState({
-    start: startOfDay(subDays(new Date(), 7)),
-    end: endOfDay(new Date()),
->>>>>>> 2d36618a
   });
   
   // Force re-render when date range changes
